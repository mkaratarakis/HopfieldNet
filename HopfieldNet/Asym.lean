--- conflicted
+++ resolved
@@ -3,10 +3,11 @@
 Released under Apache 2.0 license as described in the file LICENSE.
 Authors: Matteo Cipollina
 -/
-<<<<<<< HEAD
-
-=======
->>>>>>> e42c2d4c
+/-
+Copyright (c) 2025 Matteo Cipollina. All rights reserved.
+Released under Apache 2.0 license as described in the file LICENSE.
+Authors: Matteo Cipollina
+-/
 import HopfieldNet.HN
 import Mathlib.LinearAlgebra.Matrix.PosDef
 
